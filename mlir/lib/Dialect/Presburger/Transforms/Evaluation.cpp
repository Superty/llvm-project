#include "PassDetail.h"
#include "mlir/Analysis/AffineStructures.h"
#include "mlir/Analysis/Presburger/Coalesce.h"
#include "mlir/Analysis/Presburger/Set.h"
#include "mlir/Dialect/Presburger/Attributes.h"
#include "mlir/Dialect/Presburger/Passes.h"
#include "mlir/Dialect/Presburger/PresburgerOps.h"
#include "mlir/Dialect/StandardOps/IR/Ops.h"
#include "mlir/IR/Builders.h"
#include "mlir/IR/PatternMatch.h"
#include "mlir/Support/LogicalResult.h"

#include <chrono>

using namespace mlir;
using namespace mlir::presburger;

static SetOp unionSets(PatternRewriter &rewriter, Operation *op,
                       PresburgerSetAttr attr1, PresburgerSetAttr attr2) {
  PresburgerSet ps(attr1.getValue());
  auto start = std::chrono::system_clock::now();
  ps.unionSet(attr2.getValue());
  auto end = std::chrono::system_clock::now();
  llvm::errs() << 
    std::chrono::duration_cast<std::chrono::microseconds>(end - start).count();

  PresburgerSetType type = PresburgerSetType::get(
      rewriter.getContext(), ps.getNumDims(), ps.getNumSyms());

  PresburgerSetAttr newAttr = PresburgerSetAttr::get(type, ps);
  return rewriter.create<SetOp>(op->getLoc(), type, newAttr);
}

static SetOp intersectSets(PatternRewriter &rewriter, Operation *op,
                           PresburgerSetAttr attr1, PresburgerSetAttr attr2) {
  PresburgerSet ps(attr1.getValue());
  auto start = std::chrono::system_clock::now();
  ps.intersectSet(attr2.getValue());
  auto end = std::chrono::system_clock::now();
  llvm::errs() << 
    std::chrono::duration_cast<std::chrono::microseconds>(end - start).count();

  PresburgerSetType type = PresburgerSetType::get(
      rewriter.getContext(), ps.getNumDims(), ps.getNumSyms());

  PresburgerSetAttr newAttr = PresburgerSetAttr::get(type, ps);
  return rewriter.create<SetOp>(op->getLoc(), type, newAttr);
}

static SetOp subtractSets(PatternRewriter &rewriter, Operation *op,
                          PresburgerSetAttr attr1, PresburgerSetAttr attr2) {
  PresburgerSet ps(attr1.getValue());
  auto start = std::chrono::system_clock::now();
  ps.subtract(attr2.getValue());
  auto end = std::chrono::system_clock::now();
  llvm::errs() << 
    std::chrono::duration_cast<std::chrono::microseconds>(end - start).count();

  PresburgerSetType type = PresburgerSetType::get(
      rewriter.getContext(), ps.getNumDims(), ps.getNumSyms());

  PresburgerSetAttr newAttr = PresburgerSetAttr::get(type, ps);
  return rewriter.create<SetOp>(op->getLoc(), type, newAttr);
}

static SetOp coalesceSet(PatternRewriter &rewriter, Operation *op,
                         PresburgerSetAttr attr) {
  // TODO: change Namespace of coalesce
  PresburgerSet in = attr.getValue();
  auto start = std::chrono::system_clock::now();
  PresburgerSet ps = coalesce(in);

  auto end = std::chrono::system_clock::now();
  llvm::errs() << 
    std::chrono::duration_cast<std::chrono::microseconds>(end - start).count()<< '\n';

  ps.dumpISL();
  PresburgerSetType type = PresburgerSetType::get(
      rewriter.getContext(), ps.getNumDims(), ps.getNumSyms());

  PresburgerSetAttr newAttr = PresburgerSetAttr::get(type, ps);
  return rewriter.create<SetOp>(op->getLoc(), type, newAttr);
}

static SetOp eliminateExistentialsSet(PatternRewriter &rewriter, Operation *op,
                                      PresburgerSetAttr attr) {
  // TODO: change Namespace of coalesce
  PresburgerSet in = attr.getValue();
  auto start = std::chrono::system_clock::now();
  PresburgerSet ps = PresburgerSet::eliminateExistentials(in);
  auto end = std::chrono::system_clock::now();
  llvm::errs() << 
    std::chrono::duration_cast<std::chrono::microseconds>(end - start).count();

  PresburgerSetType type = PresburgerSetType::get(
      rewriter.getContext(), ps.getNumDims(), ps.getNumSyms());

  PresburgerSetAttr newAttr = PresburgerSetAttr::get(type, ps);
  return rewriter.create<SetOp>(op->getLoc(), type, newAttr);
}

static SetOp complementSet(PatternRewriter &rewriter, Operation *op,
                           PresburgerSetAttr attr) {
  auto start = std::chrono::system_clock::now();
  PresburgerSet ps = PresburgerSet::complement(attr.getValue());
  auto end = std::chrono::system_clock::now();
  llvm::errs() << 
    std::chrono::duration_cast<std::chrono::microseconds>(end - start).count();

  PresburgerSetType type = PresburgerSetType::get(
      rewriter.getContext(), ps.getNumDims(), ps.getNumSyms());

  PresburgerSetAttr newAttr = PresburgerSetAttr::get(type, ps);
  return rewriter.create<SetOp>(op->getLoc(), type, newAttr);
}

static ConstantOp areEqualSets(PatternRewriter &rewriter, Operation *op,
                               PresburgerSetAttr attr1,
                               PresburgerSetAttr attr2) {

  auto s1 = attr1.getValue(); 
  auto s2 = attr2.getValue(); 

  auto start = std::chrono::system_clock::now();
  bool eq = PresburgerSet::equal(s1, s2);

  auto end = std::chrono::system_clock::now();
  llvm::errs() << 
    std::chrono::duration_cast<std::chrono::microseconds>(end - start).count();

  IntegerType type = rewriter.getI1Type();
  IntegerAttr attr = IntegerAttr::get(type, eq);

  return rewriter.create<ConstantOp>(op->getLoc(), type, attr);
}

static ConstantOp emptySet(PatternRewriter &rewriter, Operation *op,
                           PresburgerSetAttr attr) {
  PresburgerSet ps = attr.getValue();
<<<<<<< HEAD
  auto start = std::chrono::system_clock::now();

  bool empty = !ps.findIntegerSample().hasValue();
=======
  bool empty = ps.isIntegerEmpty();
>>>>>>> 8a4d5a65

  auto end = std::chrono::system_clock::now();
  llvm::errs() << 
    std::chrono::duration_cast<std::chrono::microseconds>(end - start).count();

  IntegerType type = rewriter.getI1Type();
  IntegerAttr iAttr = IntegerAttr::get(type, empty);

  return rewriter.create<ConstantOp>(op->getLoc(), type, iAttr);
}
namespace {

#include "mlir/Dialect/Presburger/Transforms/EvaluationPatterns.cpp.inc"

} // end anonymous namespace

void mlir::populatePresburgerEvaluatePatterns(
    OwningRewritePatternList &patterns, MLIRContext *ctx) {
  // clang-format off
  patterns.insert<
    FoldIntersectPattern,
    FoldUnionPattern,
    FoldSubtractPattern,
    FoldCoalescePattern,
    FoldEmptyPattern,
    FoldEliminateExPattern,
    FoldComplementPattern,
    FoldEqualPattern
    >(ctx);
  // clang-format on
}

struct PresburgerEvaluatePass
    : public PresburgerEvaluateBase<PresburgerEvaluatePass> {
  void runOnFunction() override {
    OwningRewritePatternList patterns;
    populatePresburgerEvaluatePatterns(patterns, &getContext());
    applyPatternsAndFoldGreedily(getFunction(), patterns);
  }
};

std::unique_ptr<OperationPass<FuncOp>> mlir::createPresburgerEvaluatePass() {
  return std::make_unique<PresburgerEvaluatePass>();
}<|MERGE_RESOLUTION|>--- conflicted
+++ resolved
@@ -18,8 +18,9 @@
 static SetOp unionSets(PatternRewriter &rewriter, Operation *op,
                        PresburgerSetAttr attr1, PresburgerSetAttr attr2) {
   PresburgerSet ps(attr1.getValue());
+  auto a2 = attr2.getValue();
   auto start = std::chrono::system_clock::now();
-  ps.unionSet(attr2.getValue());
+  ps.unionSet(a2);
   auto end = std::chrono::system_clock::now();
   llvm::errs() << 
     std::chrono::duration_cast<std::chrono::microseconds>(end - start).count();
@@ -34,8 +35,9 @@
 static SetOp intersectSets(PatternRewriter &rewriter, Operation *op,
                            PresburgerSetAttr attr1, PresburgerSetAttr attr2) {
   PresburgerSet ps(attr1.getValue());
+  auto a2 = attr2.getValue();
   auto start = std::chrono::system_clock::now();
-  ps.intersectSet(attr2.getValue());
+  ps.intersectSet(a2);
   auto end = std::chrono::system_clock::now();
   llvm::errs() << 
     std::chrono::duration_cast<std::chrono::microseconds>(end - start).count();
@@ -50,8 +52,9 @@
 static SetOp subtractSets(PatternRewriter &rewriter, Operation *op,
                           PresburgerSetAttr attr1, PresburgerSetAttr attr2) {
   PresburgerSet ps(attr1.getValue());
+  auto a2 = attr2.getValue();
   auto start = std::chrono::system_clock::now();
-  ps.subtract(attr2.getValue());
+  ps.subtract(a2);
   auto end = std::chrono::system_clock::now();
   llvm::errs() << 
     std::chrono::duration_cast<std::chrono::microseconds>(end - start).count();
@@ -101,8 +104,9 @@
 
 static SetOp complementSet(PatternRewriter &rewriter, Operation *op,
                            PresburgerSetAttr attr) {
+  auto a = attr.getValue();
   auto start = std::chrono::system_clock::now();
-  PresburgerSet ps = PresburgerSet::complement(attr.getValue());
+  PresburgerSet ps = PresburgerSet::complement(a);
   auto end = std::chrono::system_clock::now();
   llvm::errs() << 
     std::chrono::duration_cast<std::chrono::microseconds>(end - start).count();
@@ -137,13 +141,9 @@
 static ConstantOp emptySet(PatternRewriter &rewriter, Operation *op,
                            PresburgerSetAttr attr) {
   PresburgerSet ps = attr.getValue();
-<<<<<<< HEAD
   auto start = std::chrono::system_clock::now();
 
-  bool empty = !ps.findIntegerSample().hasValue();
-=======
   bool empty = ps.isIntegerEmpty();
->>>>>>> 8a4d5a65
 
   auto end = std::chrono::system_clock::now();
   llvm::errs() << 
